--- conflicted
+++ resolved
@@ -5,14 +5,9 @@
 import jax.numpy as jnp
 import chex
 import pygame
-<<<<<<< HEAD
 import atraJaxis as aj
 import numpy as np
-
-=======
 from jax import Array
-from numpy import ndarray, dtype, bool_
->>>>>>> 92f26872
 
 from environment import JaxEnvironment
 
@@ -177,7 +172,6 @@
     step_counter: jnp.ndarray  # Current step count
 
 
-<<<<<<< HEAD
 class CarryState(NamedTuple):
     missile_pos: chex.Array
     shark_pos: chex.Array
@@ -270,14 +264,6 @@
 # Load sprites once at module level
 SPRITE_BG, SPRITE_PL_SUB, SPRITE_DIVER, SPRITE_SHARK, SPRITE_ENEMY_SUB, SPRITE_PL_TORP, SPRITE_EN_TORP, DIGITS, LIFE_INDICATOR, DIVER_INDICATOR = load_sprites()
 
-
-# TODO: remove, for debugging purposes only
-def print(arg1, arg2=None):
-    jax.debug.print("{x}: {y}", x=arg1, y=arg2)
-
-# TODO: there is some pixel overlap in the OG implementation, analyse and implement
-=======
->>>>>>> 92f26872
 def check_collision(pos1, size1, pos2, size2):
     """
     Check for collision between rectangles.
@@ -2597,9 +2583,6 @@
         return return_state, observation, reward, done, info
 
 class Renderer_AtraJaxis:
-
-<<<<<<< HEAD
-
     @partial(jax.jit, static_argnums=(0,))
     def render(self, state):
         raster = jnp.zeros((WIDTH, HEIGHT, 3))
@@ -2757,148 +2740,6 @@
     #     self.canvas.update()
 
 
-=======
-class Renderer:
-    def __init__(self):
-        """Initialize the renderer"""
-        pygame.init()
-        self.screen = pygame.display.set_mode((WINDOW_WIDTH, WINDOW_HEIGHT))
-        pygame.display.set_caption("Seaquest")
-        self.clock = pygame.time.Clock()
-        self.font = pygame.font.Font(None, 36)
-
-    def draw_water_gradient(self):
-        """Draw water surface gradient effect"""
-        surface_gradient = pygame.Surface((WINDOW_WIDTH, 46))
-        for i in range(46):
-            alpha = 255 - (i * 8)
-            color = (*BACKGROUND_COLOR[:2], min(255, BACKGROUND_COLOR[2] + 50))
-            pygame.draw.line(surface_gradient, color, (0, i), (WINDOW_WIDTH, i))
-        self.screen.blit(surface_gradient, (0, 0))
-
-    def draw_oxygen_bar(self, oxygen_value):
-        """Draw oxygen bar and text"""
-        # Draw "OXYGEN" text
-        text = self.font.render("OXYGEN", True, OXYGEN_TEXT_COLOR)
-        self.screen.blit(text, (15 * 3, 170 * 3))
-
-        # Draw oxygen bar
-        oxygen_width = int((float(oxygen_value) / 63.0) * 180)
-        oxygen_rect = pygame.Rect(49 * 3, 170 * 3, oxygen_width, 15)
-        pygame.draw.rect(self.screen, OXYGEN_BAR_COLOR, oxygen_rect)
-
-    def draw_score_lives_and_divers(self, score, lives, divers):
-        """Draw score, lives counter and collected divers"""
-        # Draw score on left
-        score_text = self.font.render(str(int(score)), True, SCORE_COLOR)
-        self.screen.blit(score_text, (10, 10))
-
-        # Draw lives in middle
-        lives_text = self.font.render(f"Lives: {int(lives)}", True, SCORE_COLOR)
-        self.screen.blit(lives_text, (WINDOW_WIDTH - 200, 10))
-
-        # Draw diver count on right
-        divers_text = self.font.render(f"Divers: {int(divers)}/6", True, SCORE_COLOR)
-        self.screen.blit(divers_text, (WINDOW_WIDTH - 100, 40))
-
-    def draw_enemies(self, shark_positions, sub_positions, surface_sub_position, difficulty):
-        """Draw sharks and submarines"""
-        # Draw sharks
-        for pos in shark_positions:
-            if pos[0] > 0:  # Only draw if x position is valid
-                shark_rect = pygame.Rect(
-                    int(pos[0]) * 3, int(pos[1]) * 3,
-                    SHARK_SIZE[0] * 3, SHARK_SIZE[1] * 3
-                )
-
-                color = SHARK_DIFFICULTY_COLORS[difficulty % len(SHARK_DIFFICULTY_COLORS)]
-
-
-                pygame.draw.rect(self.screen, color, shark_rect)
-
-        # Draw submarines
-        for pos in sub_positions:
-            if pos[0] > 0:  # Only draw if x position is valid
-                sub_rect = pygame.Rect(
-                    int(pos[0]) * 3, int(pos[1]) * 3,
-                    ENEMY_SUB_SIZE[0] * 3, ENEMY_SUB_SIZE[1] * 3
-                )
-                pygame.draw.rect(self.screen, ENEMY_SUB_COLOR, sub_rect)
-
-        # draw surface sub
-        if surface_sub_position[0] > 0:
-            surface_sub_rect = pygame.Rect(
-                int(surface_sub_position[0]) * 3, int(surface_sub_position[1]) * 3,
-                ENEMY_SUB_SIZE[0] * 3, ENEMY_SUB_SIZE[1] * 3
-            )
-            pygame.draw.rect(self.screen, ENEMY_SUB_COLOR, surface_sub_rect)
-
-    def draw_divers(self, diver_positions):
-        """Draw divers"""
-        for pos in diver_positions:
-            if pos[0] > 0:  # Only draw if x position is valid
-                diver_rect = pygame.Rect(
-                    int(pos[0]) * 3, int(pos[1]) * 3,
-                    DIVER_SIZE[0] * 3, DIVER_SIZE[1] * 3
-                )
-                pygame.draw.rect(self.screen, DIVER_COLOR, diver_rect)
-
-    def draw_player(self, x, y):
-        """Draw player submarine"""
-        player_rect = pygame.Rect(
-            int(x) * 3, int(y) * 3,
-            PLAYER_SIZE[0] * 3, PLAYER_SIZE[1] * 3
-        )
-        pygame.draw.rect(self.screen, PLAYER_COLOR, player_rect)
-
-    def draw_missiles(self, missile_positions):
-        """Draw missiles
-        Args:
-            missile_positions: Array of shape (N, 3) or (3,) containing missile data
-                where each missile has [x, y, direction]
-        """
-        # check if there is only a single missile (i.e. not multiple 3 element arrays)
-        if len(missile_positions.shape) == 1:
-            # Handle single missile case - reshape to match expected dimensions
-            missile_positions = jnp.expand_dims(missile_positions, axis=0)
-
-        """Draw missiles"""
-        for pos in missile_positions:
-            # Only draw if missile exists (x position > 0)
-            if pos[0] > 0:
-                missile_rect = pygame.Rect(
-                    int(pos[0]) * 3,  # x position
-                    int(pos[1]) * 3,  # y position
-                    MISSILE_SIZE[0] * 3,
-                    MISSILE_SIZE[1] * 3
-                )
-                pygame.draw.rect(self.screen, PLAYER_COLOR, missile_rect)
-
-    def render(self, state: SeaquestState):
-        """Main render method that draws everything"""
-        # Clear screen
-        self.screen.fill(BACKGROUND_COLOR)
-
-        # Draw background effects
-        self.draw_water_gradient()
-
-        # Draw game objects
-        self.draw_divers(state.diver_positions)
-        self.draw_enemies(state.shark_positions, state.sub_positions, state.surface_sub_position, state.spawn_state.difficulty)
-        self.draw_missiles(state.player_missile_position)
-        self.draw_missiles(state.enemy_missile_positions)
-        self.draw_player(state.player_x, state.player_y)
-
-        # Draw HUD elements
-        self.draw_oxygen_bar(state.oxygen)
-        self.draw_score_lives_and_divers(state.score, state.lives, state.divers_collected)
-
-        # Update display
-        pygame.display.flip()
-        self.clock.tick(60)
->>>>>>> 92f26872
-
-
 def get_human_action() -> chex.Array:
     """Get human action from keyboard with support for diagonal movement and combined fire"""
     keys = pygame.key.get_pressed()
@@ -2956,7 +2797,6 @@
 
 if __name__ == "__main__":
     # Initialize game and renderer
-<<<<<<< HEAD
     game = Game(frameskip=1)
     pygame.init()
     screen = pygame.display.set_mode((WIDTH * SCALING_FACTOR, HEIGHT * SCALING_FACTOR))
@@ -2964,9 +2804,6 @@
    
     
     renderer_AtraJaxis = Renderer_AtraJaxis()
-=======
-    game = JaxSeaquest(frameskip=1)
->>>>>>> 92f26872
 
     # Get jitted functions
     jitted_step = jax.jit(game.step)
@@ -3007,11 +2844,7 @@
         aj.update_pygame(screen, raster, SCALING_FACTOR, WIDTH, HEIGHT)
         # renderer.render(curr_state)   
         counter += 1
-<<<<<<< HEAD
         clock.tick(60)
         # renderer.clock.tick(256)
-=======
-        renderer.clock.tick(64)
->>>>>>> 92f26872
 
     pygame.quit()