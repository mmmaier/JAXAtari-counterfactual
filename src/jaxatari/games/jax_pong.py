--- conflicted
+++ resolved
@@ -441,19 +441,7 @@
         )
         initial_obs = self._get_observation(state)
 
-<<<<<<< HEAD
-        def expand_and_copy(x):
-            x_expanded = jnp.expand_dims(x, axis=0)
-            return jnp.concatenate([x_expanded] * self.frame_stack_size, axis=0)
-
-        # Apply transformation to each leaf in the pytree
-        initial_obs = jax.tree.map(expand_and_copy, initial_obs)
-
-        new_state = state._replace(obs_stack=initial_obs)
-        return initial_obs, new_state
-=======
         return initial_obs, state
->>>>>>> 42e4fac5
 
     @partial(jax.jit, static_argnums=(0,))
     def step(self, state: PongState, action: chex.Array) -> Tuple[PongObservation, PongState, float, bool, PongInfo]:
@@ -570,11 +558,7 @@
         info = self._get_info(new_state, all_rewards)
         observation = self._get_observation(new_state)
 
-<<<<<<< HEAD
-        return new_state.obs_stack, new_state, env_reward, done, info
-=======
         return observation, new_state, env_reward, done, info
->>>>>>> 42e4fac5
 
     @partial(jax.jit, static_argnums=(0,))
     def _get_observation(self, state: PongState):
