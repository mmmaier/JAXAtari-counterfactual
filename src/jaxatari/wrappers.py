"""Jaxatari Wrappers"""

import functools
from typing import Any, Dict, Tuple, Union, Optional

import chex
from flax import struct
import jax
import jax.numpy as jnp
from jaxatari.environment import EnvState
import jaxatari.spaces as spaces
import numpy as np

class JaxatariWrapper(object):
    """Base class for JAXAtark wrappers."""

    def __init__(self, env):
        self._env = env

    # provide proxy access to regular attributes of wrapped object
    def __getattr__(self, name):
        return getattr(self._env, name)

<<<<<<< HEAD
@struct.dataclass
class AtariState:
    env_state: EnvState
=======
@struct.dataclass 
class AtariState:
    env_state: EnvState 
>>>>>>> 776f738f
    key: chex.PRNGKey
    step: int
    prev_action: int
    obs_stack: chex.Array
    
class AtariWrapper(JaxatariWrapper):
    """
    Wrapper for Atari environments that returns the rendered image and object-centric observations unflattened.
    Both are stacked by frame_stack_size.
    Args:
        env: The environment to wrap.
        sticky_actions: Whether to use sticky actions.
        frame_stack_size: The number of frames to stack.
        frame_skip: The number of frames to skip.
    """
    def __init__(self, env, sticky_actions: bool = True, frame_stack_size: int = 4, frame_skip: int = 4, max_episode_length: int = 10_000, episodic_life: bool = True):
        super().__init__(env)
        self._env = env
        self.sticky_actions = sticky_actions
        self.frame_stack_size = frame_stack_size
        self.frame_skip = frame_skip
        self.max_episode_length = max_episode_length
        self.episodic_life = episodic_life

        if not hasattr(env, "lives"):
            self.episodic_life = False
        self._observation_space = spaces.stack_space(self._env.observation_space(), self.frame_stack_size)

    def observation_space(self) -> spaces.Space:
        """Returns the stacked observation space."""
        return self._observation_space

    @functools.partial(jax.jit, static_argnums=(0,))
    def reset(self, key: chex.PRNGKey) -> Tuple[chex.Array, EnvState]:
        obs, env_state = self._env.reset(key)
        step = jnp.array(0)
        prev_action = jnp.array(0)

        # Create multiple observations directly
        obs = jax.tree.map(lambda x: jnp.stack([x] * self.frame_stack_size), obs)

        return obs, AtariState(env_state, key, step, prev_action, obs)

    @functools.partial(jax.jit, static_argnums=(0,))
    def step(self, state: AtariState, action: Union[int, float]) -> Tuple[Tuple[chex.Array, chex.Array], AtariState, float, bool, Dict[Any, Any]]:
<<<<<<< HEAD
        step_key, next_state_key = jax.random.split(state.key)

        new_action = action
        if self.sticky_actions:
            # Use the local step_key for this step's random operations
            repeat_prev_action_mask = jax.random.uniform(step_key, shape=action.shape) < 0.25
=======
        new_action = action
        if self.sticky_actions:
            # With probability 0.25, we repeat the previous action
            key, repeat_key = jax.random.split(state.key)
            repeat_prev_action_mask = jax.random.uniform(repeat_key, shape=action.shape) < 0.25
>>>>>>> 776f738f
            new_action = jnp.where(repeat_prev_action_mask, state.prev_action, action)

        # use scan to step the env for frame_skip times
        def body_fn(carry, _):
            env_state, action = carry
            obs, new_env_state, reward, done, info = self._env.step(env_state, action) 
            return (new_env_state, action), (obs, reward, done, info)

        (new_env_state, new_action), (obs, rewards, dones, infos) = jax.lax.scan(
            body_fn,
            (state.env_state, new_action),
            None,
            length=self.frame_skip,
        )

<<<<<<< HEAD
        # all results are now shaped: (frame_skip, ...)
=======
        # all results are now shaped: (env_num, frame_skip, obs_size)
>>>>>>> 776f738f
        latest_obs = jax.tree.map(lambda x: x[-1], obs)
        # push latest obs into the stack
        new_obs_stack = jax.tree.map(lambda stack, obs_leaf: jnp.concatenate([stack[1:], jnp.expand_dims(obs_leaf, axis=0)], axis=0), state.obs_stack, latest_obs)

        reward = jnp.sum(rewards)
        done = jnp.logical_or(dones.any(), state.step >= self.max_episode_length)
        if self.episodic_life:
            # If the player has lost a life, we consider the episode done
            done = jnp.logical_or(done, state.env_state.lives > new_env_state.lives)

        def reduce_info(k, v):
            if k == "all_rewards":
                return v.sum(axis=0)
            else:
                return v[-1]

        # Convert info to dict and reduce values
        info_dict = {
            k: reduce_info(k, v) for k, v in infos._asdict().items()
        }

<<<<<<< HEAD
        # Use jax.lax.cond to correctly handle state and key propagation on reset
        def _reset_fn(_):
            # When done, reset. The new state will contain the properly advanced next_state_key.
            return self.reset(next_state_key)

        def _step_fn(_):
            # When not done, create the next state, passing next_state_key for the *next* step.
            next_state = AtariState(new_env_state, next_state_key, state.step + 1, new_action, new_obs_stack)
            return new_obs_stack, next_state

        new_obs, new_state = jax.lax.cond(done, _reset_fn, _step_fn, operand=None)

        return new_obs, new_state, reward, done, info_dict


class ObjectCentricWrapper(JaxatariWrapper):
    """
    Wrapper for Atari environments that returns stacked object-centric observations.
    The output observation is a 2D array of shape (frame_stack_size, num_features).
    Apply this wrapper after the AtariWrapper!
    """

    def __init__(self, env):
        super().__init__(env)
        assert isinstance(env, AtariWrapper), "ObjectCentricWrapper must be applied after AtariWrapper"

        # First, get the space for a SINGLE, UNSTACKED frame from the base env.
        single_frame_space = self._env._env.observation_space()

        # Calculate the bounds and size for a single flattened frame.
        lows, highs = [], []
        single_frame_flat_size = 0
        for leaf_space in jax.tree.leaves(single_frame_space):
            if isinstance(leaf_space, spaces.Box):
                low_arr = np.broadcast_to(leaf_space.low, leaf_space.shape)
                high_arr = np.broadcast_to(leaf_space.high, leaf_space.shape)
                lows.append(low_arr.flatten())
                highs.append(high_arr.flatten())
                single_frame_flat_size += np.prod(leaf_space.shape)

        single_frame_lows = np.concatenate(lows)
        single_frame_highs = np.concatenate(highs)

        # create the 2D Box space
        self._observation_space = spaces.Box(
            low=single_frame_lows,
            high=single_frame_highs,
            shape=(self._env.frame_stack_size, int(single_frame_flat_size)),
            dtype=single_frame_lows.dtype
=======
        new_state = AtariState(new_env_state, state.key, state.step + 1, new_action, new_obs)

        # Reset the environment if done
        new_obs, new_state = jax.lax.cond(
            done,
            lambda _: self.reset(state.key),
            lambda _: (new_obs, new_state),
            operand=None
>>>>>>> 776f738f
        )
    
    def observation_space(self) -> spaces.Box:
        """Returns a Box space for the flattened observation."""
        return self._observation_space

    @functools.partial(jax.jit, static_argnums=(0,))
    def reset(
        self, key: chex.PRNGKey
    ) -> Tuple[chex.Array, EnvState]:
        obs, state = self._env.reset(key)
        # Flatten each frame in the stack
        flat_obs = jax.vmap(self._env.obs_to_flat_array)(obs)
        return flat_obs, state

    @functools.partial(jax.jit, static_argnums=(0,))
    def step(
        self,
        state: AtariState,
        action: Union[int, float],
    ) -> Tuple[chex.Array, EnvState, float, bool, Any]:
        obs, state, reward, done, info = self._env.step(state, action)
        # Flatten each frame in the stack
        flat_obs = jax.vmap(self._env.obs_to_flat_array)(obs)
        return flat_obs, state, reward, done, info


<<<<<<< HEAD
@struct.dataclass
class PixelState:
    # Only store atari_state and the image_stack. Key, step, etc. are in atari_state.
    atari_state: AtariState
=======
        return new_obs, new_state, reward, done, info_dict
        


class ObjectCentricWrapper(JaxatariWrapper):
    """
    Wrapper for Atari environments that returns stacked object-centric observations.
    The output observation is a 2D array of shape (frame_stack_size, num_features).
    Apply this wrapper after the AtariWrapper!
    """

    def __init__(self, env):
        super().__init__(env)
        assert isinstance(env, AtariWrapper), "ObjectCentricWrapper must be applied after AtariWrapper"

        # First, get the space for a SINGLE, UNSTACKED frame from the base env.
        single_frame_space = self._env._env.observation_space()

        # Calculate the bounds and size for a single flattened frame.
        lows, highs = [], []
        single_frame_flat_size = 0
        for leaf_space in jax.tree.leaves(single_frame_space):
            if isinstance(leaf_space, spaces.Box):
                low_arr = np.broadcast_to(leaf_space.low, leaf_space.shape)
                high_arr = np.broadcast_to(leaf_space.high, leaf_space.shape)
                lows.append(low_arr.flatten())
                highs.append(high_arr.flatten())
                single_frame_flat_size += np.prod(leaf_space.shape)

        single_frame_lows = np.concatenate(lows)
        single_frame_highs = np.concatenate(highs)

        # create the 2D Box space
        self._observation_space = spaces.Box(
            low=single_frame_lows,
            high=single_frame_highs,
            shape=(self._env.frame_stack_size, int(single_frame_flat_size)),
            dtype=single_frame_lows.dtype
        )
    
    def observation_space(self) -> spaces.Box:
        """Returns a Box space for the flattened observation."""
        return self._observation_space

    @functools.partial(jax.jit, static_argnums=(0,))
    def reset(
        self, key: chex.PRNGKey
    ) -> Tuple[chex.Array, EnvState]:
        obs, state = self._env.reset(key)
        # Flatten each frame in the stack
        flat_obs = jax.vmap(self._env.obs_to_flat_array)(obs)
        return flat_obs, state

    @functools.partial(jax.jit, static_argnums=(0,))
    def step(
        self,
        state: AtariState,
        action: Union[int, float],
    ) -> Tuple[chex.Array, EnvState, float, bool, Any]:  # dict]:
        obs, state, reward, done, info = self._env.step(state, action)
        # Flatten each frame in the stack
        flat_obs = jax.vmap(self._env.obs_to_flat_array)(obs)
        return flat_obs, state, reward, done, info
    

@struct.dataclass 
class PixelState:
    atari_state: AtariState 
    key: chex.PRNGKey
    step: int
    prev_action: int
>>>>>>> 776f738f
    image_stack: chex.Array

class PixelObsWrapper(JaxatariWrapper):
    """
    Wrapper for Atari environments that returns the flattened pixel observations.
    Apply this wrapper after the AtariWrapper!
    """

    def __init__(self, env):
        super().__init__(env)
        # make sure that env is an AtariWrapper
        assert isinstance(env, AtariWrapper), "PixelObsWrapper has to be applied after AtariWrapper"

        # Calculate observation space once
        image_space = self._env.image_space()
        self._observation_space = spaces.stack_space(image_space, self._env.frame_stack_size)

    def observation_space(self) -> spaces.Box:
        """Returns the stacked image space."""
        return self._observation_space
    
    @functools.partial(jax.jit, static_argnums=(0,))
    def reset(
        self, key: chex.PRNGKey
<<<<<<< HEAD
    ) -> Tuple[chex.Array, PixelState]:
        # Get the full initial AtariState
        _, atari_state = self._env.reset(key)
        image = self._env.render(atari_state.env_state)
        # Create a stack of identical images for the initial state
        image_stack = jnp.stack([image] * self._env.frame_stack_size)
        # Pass the whole atari_state through in the new PixelState
        return image_stack, PixelState(atari_state, image_stack)

=======
    ) -> Tuple[chex.Array, EnvState]:
        obs, atari_state = self._env.reset(key)
        image = self._env.render(atari_state.env_state)
        # Create a stack of identical images for the initial state
        image_stack = jnp.stack([image] * self._env.frame_stack_size)
        return image_stack, PixelState(atari_state, key, 0, 0, image_stack)
    
>>>>>>> 776f738f
    @functools.partial(jax.jit, static_argnums=(0,))
    def step(
        self,
        state: PixelState,
        action: Union[int, float],
<<<<<<< HEAD
    ) -> Tuple[chex.Array, PixelState, float, bool, Any]:
        # Pass the atari_state from the current PixelState to the underlying env
        _, atari_state, reward, done, info = self._env.step(state.atari_state, action)
        image = self._env.render(atari_state.env_state)
        # Update the image stack by shifting and adding the new image
        image_stack = jnp.concatenate([state.image_stack[1:], jnp.expand_dims(image, axis=0)], axis=0)
        # Create the new state with the NEW atari_state. No other args needed.
        new_state = PixelState(atari_state, image_stack)
        return image_stack, new_state, reward, done, info
    

@struct.dataclass
class PixelAndObjectCentricState:
    atari_state: AtariState
    image_stack: chex.Array
    obs_stack: chex.Array # contains the object-centric stack
=======
    ) -> Tuple[chex.Array, EnvState, float, bool, Any]:
        # Pass the AtariState to the AtariWrapper
        obs, atari_state, reward, done, info = self._env.step(state.atari_state, action)
        image = self._env.render(atari_state.env_state)
        # Update the image stack by shifting and adding the new image
        image_stack = jnp.concatenate([state.image_stack[1:], jnp.expand_dims(image, axis=0)], axis=0)
        new_state = PixelState(atari_state, state.key, state.step + 1, action, image_stack)
        return image_stack, new_state, reward, done, info
    

@struct.dataclass 
class PixelAndObjectCentricState:
    atari_state: AtariState 
    key: chex.PRNGKey
    step: int
    prev_action: int
    image_stack: chex.Array
    obs_stack: chex.Array
>>>>>>> 776f738f

class PixelAndObjectCentricWrapper(JaxatariWrapper):
    """
    Wrapper for Atari environments that returns the flattened pixel observations and object-centric observations.
    Apply this wrapper after the AtariWrapper!
    """
    
    def __init__(self, env):
        super().__init__(env)
        assert isinstance(env, AtariWrapper), "PixelAndObjectCentricWrapper must be applied after AtariWrapper"
<<<<<<< HEAD
        # Create the 2D Box space for the image data.
        stacked_image_space = spaces.stack_space(self._env.image_space(), self._env.frame_stack_size)

        # Calculate the bounds and size for a single flattened frame.
=======
        
        # Part 1: Define the stacked image space. (Correct)
        stacked_image_space = spaces.stack_space(self._env.image_space(), self._env.frame_stack_size)
        
        # Part 2: Define the FLATTENED object space. (This is the FIX)
        # We borrow the exact same logic from ObjectCentricWrapper to ensure consistency.
>>>>>>> 776f738f
        single_frame_space = self._env._env.observation_space()
        lows, highs = [], []
        single_frame_flat_size = 0
        for leaf_space in jax.tree.leaves(single_frame_space):
            if isinstance(leaf_space, spaces.Box):
                low_arr = np.broadcast_to(leaf_space.low, leaf_space.shape)
                high_arr = np.broadcast_to(leaf_space.high, leaf_space.shape)
                lows.append(low_arr.flatten())
                highs.append(high_arr.flatten())
                single_frame_flat_size += np.prod(leaf_space.shape)

        single_frame_lows = np.concatenate(lows)
        single_frame_highs = np.concatenate(highs)

        # Create the 2D Box space for the flattened object data.
        stacked_object_space_flat = spaces.Box(
            low=single_frame_lows,
            high=single_frame_highs,
            shape=(self._env.frame_stack_size, int(single_frame_flat_size)),
            dtype=single_frame_lows.dtype
        )

<<<<<<< HEAD
        # Create tuple of both spaces
=======
        # Part 3: Combine them into the final Tuple space.
>>>>>>> 776f738f
        self._observation_space = spaces.Tuple((
            stacked_image_space,
            stacked_object_space_flat
        ))
<<<<<<< HEAD

=======
    
    
>>>>>>> 776f738f
    def observation_space(self) -> spaces.Tuple:
        """Returns a Tuple space containing stacked image and object spaces."""
        return self._observation_space
    
    @functools.partial(jax.jit, static_argnums=(0,))
    def reset(
        self, key: chex.PRNGKey
<<<<<<< HEAD
    ) -> Tuple[Tuple[chex.Array, chex.Array], PixelAndObjectCentricState]:
        # Get the full initial atari_state
        obs_stack, atari_state = self._env.reset(key)

        # Flatten each frame in the stack for the object-centric part
        flat_obs = jax.vmap(self._env.obs_to_flat_array)(obs_stack)
=======
    ) -> Tuple[chex.Array, EnvState]:
        obs, atari_state = self._env.reset(key)

        # Flatten each frame in the stack
        flat_obs = jax.vmap(self._env.obs_to_flat_array)(obs)
>>>>>>> 776f738f

        image = self._env.render(atari_state.env_state)
        # Create a stack of identical images for the initial state
        image_stack = jnp.stack([image] * self._env.frame_stack_size)
<<<<<<< HEAD

        # Create the new state
        new_state = PixelAndObjectCentricState(atari_state, image_stack, flat_obs)
        return (image_stack, flat_obs), new_state

=======
        return (image_stack, flat_obs), PixelAndObjectCentricState(atari_state, key, 0, 0, image_stack, flat_obs)
    
>>>>>>> 776f738f
    @functools.partial(jax.jit, static_argnums=(0,))
    def step(
        self,
        state: PixelAndObjectCentricState,
        action: Union[int, float],
<<<<<<< HEAD
    ) -> Tuple[Tuple[chex.Array, chex.Array], PixelAndObjectCentricState, float, bool, Any]:
        # Pass the atari_state from the current state object
        obs_stack, atari_state, reward, done, info = self._env.step(state.atari_state, action)

        # Flatten each observation in the stack
        flat_obs = jax.vmap(self._env.obs_to_flat_array)(obs_stack)
=======
    ) -> Tuple[chex.Array, EnvState, float, bool, Any]:
        # Pass the AtariState to the AtariWrapper
        obs, atari_state, reward, done, info = self._env.step(state.atari_state, action)

        # Flatten each observation in the stack
        flat_obs = jax.vmap(self._env.obs_to_flat_array)(obs)
>>>>>>> 776f738f

        image = self._env.render(atari_state.env_state)
        # Update the image stack by shifting and adding the new image
        image_stack = jnp.concatenate([state.image_stack[1:], jnp.expand_dims(image, axis=0)], axis=0)
<<<<<<< HEAD
        
        # Create new state using the new atari_state from the step
        new_state = PixelAndObjectCentricState(atari_state, image_stack, flat_obs)
        return (image_stack, flat_obs), new_state, reward, done, info


class FlattenObservationWrapper(JaxatariWrapper):
    """
    A wrapper that flattens each leaf array in an observation Pytree.

    Compatible with all the other wrappers, flattens the observations whilst preserving the overarching structure (i.e. if the observation is a tuple of multiple observations, the flattened observation will be a tuple of flattened observations).
    """

    def __init__(self, env):
        super().__init__(env)

        # build the new (flattened) observation space
        original_space = self._env.observation_space()

        def flatten_space(space: spaces.Box) -> spaces.Box:
            # Create flattened low/high arrays by broadcasting the original bounds
            # and then reshaping. This preserves the bounds for each element.
            flat_low = np.broadcast_to(space.low, space.shape).flatten()
            flat_high = np.broadcast_to(space.high, space.shape).flatten()
            
            return spaces.Box(
                low=jnp.array(flat_low),
                high=jnp.array(flat_high),
                dtype=space.dtype
            )
        
        self._observation_space = jax.tree.map(
            flatten_space,
=======
        new_state = PixelAndObjectCentricState(atari_state, state.key, state.step + 1, action, image_stack, flat_obs)
        return (image_stack, flat_obs), new_state, reward, done, info


class FlattenObservationWrapper(JaxatariWrapper):
    """
    A wrapper that flattens each leaf array in an observation Pytree.

    Compatible with all the other wrappers, flattens the observations whilst preserving the overarching structure (i.e. if the observation is a tuple of multiple observations, the flattened observation will be a tuple of flattened observations).
    """

    def __init__(self, env):
        super().__init__(env)

        # build the new (flattened) observation space
        original_space = self._env.observation_space()

        def flatten_space(space: spaces.Box) -> spaces.Box:
            # Create flattened low/high arrays by broadcasting the original bounds
            # and then reshaping. This preserves the bounds for each element.
            flat_low = np.broadcast_to(space.low, space.shape).flatten()
            flat_high = np.broadcast_to(space.high, space.shape).flatten()
            
            return spaces.Box(
                low=jnp.array(flat_low),
                high=jnp.array(flat_high),
                dtype=space.dtype
            )
        
        self._observation_space = jax.tree.map(
            flatten_space, 
>>>>>>> 776f738f
            original_space,
            is_leaf=lambda x: isinstance(x, spaces.Box)
        )

<<<<<<< HEAD
=======

>>>>>>> 776f738f
    def observation_space(self) -> spaces.Space:
        """Returns a space where each leaf array is flattened."""
        return self._observation_space

    def _process_obs(self, obs_tree: chex.ArrayTree) -> chex.ArrayTree:
        """Applies .flatten() to each leaf array in the pytree."""
        return jax.tree.map(lambda leaf: leaf.flatten(), obs_tree)

    @functools.partial(jax.jit, static_argnums=(0,))
    def reset(self, key: chex.PRNGKey) -> Tuple[chex.ArrayTree, Any]:
        obs, state = self._env.reset(key)
        processed_obs = self._process_obs(obs)
        return processed_obs, state # State can be passed through directly

    @functools.partial(jax.jit, static_argnums=(0,))
    def step(
        self,
        state: Any,
        action: Union[int, float],
    ) -> Tuple[chex.ArrayTree, Any, float, bool, Dict[str, Any]]:
        obs, next_state, reward, done, info = self._env.step(state, action)
        processed_obs = self._process_obs(obs)
        return processed_obs, next_state, reward, done, info

@struct.dataclass
class LogState:
<<<<<<< HEAD
    atari_state: Any # Can be any of the states from wrappers above
=======
    atari_state: AtariState
>>>>>>> 776f738f
    episode_returns: float
    episode_lengths: int
    returned_episode_returns: float
    returned_episode_lengths: int

class LogWrapper(JaxatariWrapper):
    """Log the episode returns and lengths."""

    @functools.partial(jax.jit, static_argnums=(0,))
    def reset(
        self, key: chex.PRNGKey
    ) -> Tuple[chex.Array, LogState]:
        obs, atari_state = self._env.reset(key)
        state = LogState(atari_state, 0.0, 0, 0.0, 0)
        return obs, state

    @functools.partial(jax.jit, static_argnums=(0,))
    def step(
        self,
        state: LogState,
        action: Union[int, float],
    ) -> Tuple[chex.Array, LogState, float, bool, Dict[Any, Any]]:
        obs, atari_state, reward, done, info = self._env.step(state.atari_state, action)
        new_episode_return = state.episode_returns + reward
        new_episode_length = state.episode_lengths + 1
        state = LogState(
            atari_state=atari_state,
            episode_returns=new_episode_return * (1 - done),
            episode_lengths=new_episode_length * (1 - done),
            returned_episode_returns=state.returned_episode_returns * (1 - done)
            + new_episode_return * done,
            returned_episode_lengths=state.returned_episode_lengths * (1 - done)
            + new_episode_length * done,
        )
        info["returned_episode_returns"] = state.returned_episode_returns
        info["returned_episode_lengths"] = state.returned_episode_lengths
        info["returned_episode"] = done
        return obs, state, reward, done, info

@struct.dataclass
class MultiRewardLogState:
<<<<<<< HEAD
    atari_state: Any # Can be any of the states from wrappers above
=======
    atari_state: AtariState
>>>>>>> 776f738f
    episode_returns_env: float
    episode_returns: chex.Array
    episode_lengths: int
    returned_episode_returns_env: float
    returned_episode_returns: chex.Array
    returned_episode_lengths: int

class MultiRewardLogWrapper(JaxatariWrapper):
    """Log the episode returns and lengths for multiple rewards."""

    @functools.partial(jax.jit, static_argnums=(0,))
    def reset(
<<<<<<< HEAD
        self, key: chex.PRNGKey,
    ) -> Tuple[chex.Array, MultiRewardLogState]:
        obs, atari_state = self._env.reset(key)
        # Dummy step to get info structure
        _, _, _, _, dummy_info = self._env.step(atari_state, 0)
=======
        self, key: chex.PRNGKey, 
    ) -> Tuple[chex.Array, MultiRewardLogState]:
        obs, atari_state = self._env.reset(key)
        dummy_info = self._env.step(atari_state, 0)[4]
>>>>>>> 776f738f
        episode_returns_init = jnp.zeros_like(dummy_info["all_rewards"])
        state = MultiRewardLogState(atari_state, 0.0, episode_returns_init, 0, 0.0, episode_returns_init, 0)
        return obs, state

    @functools.partial(jax.jit, static_argnums=(0,))
    def step(
        self,
        state: MultiRewardLogState,
        action: Union[int, float],
    ) -> Tuple[chex.Array, MultiRewardLogState, float, bool, Dict[Any, Any]]:
        obs, atari_state, reward, done, info = self._env.step(state.atari_state, action)
<<<<<<< HEAD
        new_episode_return_env = state.episode_returns_env + reward
=======
        new_episode_return_env = state.episode_returns_env + reward 
>>>>>>> 776f738f
        new_episode_return = state.episode_returns + info["all_rewards"]
        new_episode_length = state.episode_lengths + 1
        state = MultiRewardLogState(
            atari_state=atari_state,
            episode_returns_env=new_episode_return_env * (1 - done),
            episode_returns=new_episode_return * (1 - done),
            episode_lengths=new_episode_length * (1 - done),
            returned_episode_returns_env=state.returned_episode_returns_env * (1 - done)
            + new_episode_return_env * done,
            returned_episode_returns=state.returned_episode_returns * (1 - done)
            + new_episode_return * done,
            returned_episode_lengths=state.returned_episode_lengths * (1 - done)
            + new_episode_length * done,
        )
        info["returned_episode_env_returns"] = state.returned_episode_returns_env
        for i, r in enumerate(new_episode_return):
            info[f"returned_episode_returns_{i}"] = state.returned_episode_returns[i]
        info["returned_episode_lengths"] = state.returned_episode_lengths
        info["returned_episode"] = done
        return obs, state, reward, done, info<|MERGE_RESOLUTION|>--- conflicted
+++ resolved
@@ -21,15 +21,9 @@
     def __getattr__(self, name):
         return getattr(self._env, name)
 
-<<<<<<< HEAD
 @struct.dataclass
 class AtariState:
     env_state: EnvState
-=======
-@struct.dataclass 
-class AtariState:
-    env_state: EnvState 
->>>>>>> 776f738f
     key: chex.PRNGKey
     step: int
     prev_action: int
@@ -75,20 +69,12 @@
 
     @functools.partial(jax.jit, static_argnums=(0,))
     def step(self, state: AtariState, action: Union[int, float]) -> Tuple[Tuple[chex.Array, chex.Array], AtariState, float, bool, Dict[Any, Any]]:
-<<<<<<< HEAD
         step_key, next_state_key = jax.random.split(state.key)
 
         new_action = action
         if self.sticky_actions:
             # Use the local step_key for this step's random operations
             repeat_prev_action_mask = jax.random.uniform(step_key, shape=action.shape) < 0.25
-=======
-        new_action = action
-        if self.sticky_actions:
-            # With probability 0.25, we repeat the previous action
-            key, repeat_key = jax.random.split(state.key)
-            repeat_prev_action_mask = jax.random.uniform(repeat_key, shape=action.shape) < 0.25
->>>>>>> 776f738f
             new_action = jnp.where(repeat_prev_action_mask, state.prev_action, action)
 
         # use scan to step the env for frame_skip times
@@ -104,11 +90,7 @@
             length=self.frame_skip,
         )
 
-<<<<<<< HEAD
         # all results are now shaped: (frame_skip, ...)
-=======
-        # all results are now shaped: (env_num, frame_skip, obs_size)
->>>>>>> 776f738f
         latest_obs = jax.tree.map(lambda x: x[-1], obs)
         # push latest obs into the stack
         new_obs_stack = jax.tree.map(lambda stack, obs_leaf: jnp.concatenate([stack[1:], jnp.expand_dims(obs_leaf, axis=0)], axis=0), state.obs_stack, latest_obs)
@@ -130,7 +112,6 @@
             k: reduce_info(k, v) for k, v in infos._asdict().items()
         }
 
-<<<<<<< HEAD
         # Use jax.lax.cond to correctly handle state and key propagation on reset
         def _reset_fn(_):
             # When done, reset. The new state will contain the properly advanced next_state_key.
@@ -180,16 +161,6 @@
             high=single_frame_highs,
             shape=(self._env.frame_stack_size, int(single_frame_flat_size)),
             dtype=single_frame_lows.dtype
-=======
-        new_state = AtariState(new_env_state, state.key, state.step + 1, new_action, new_obs)
-
-        # Reset the environment if done
-        new_obs, new_state = jax.lax.cond(
-            done,
-            lambda _: self.reset(state.key),
-            lambda _: (new_obs, new_state),
-            operand=None
->>>>>>> 776f738f
         )
     
     def observation_space(self) -> spaces.Box:
@@ -216,15 +187,6 @@
         flat_obs = jax.vmap(self._env.obs_to_flat_array)(obs)
         return flat_obs, state, reward, done, info
 
-
-<<<<<<< HEAD
-@struct.dataclass
-class PixelState:
-    # Only store atari_state and the image_stack. Key, step, etc. are in atari_state.
-    atari_state: AtariState
-=======
-        return new_obs, new_state, reward, done, info_dict
-        
 
 
 class ObjectCentricWrapper(JaxatariWrapper):
@@ -294,7 +256,6 @@
     key: chex.PRNGKey
     step: int
     prev_action: int
->>>>>>> 776f738f
     image_stack: chex.Array
 
 class PixelObsWrapper(JaxatariWrapper):
@@ -319,17 +280,6 @@
     @functools.partial(jax.jit, static_argnums=(0,))
     def reset(
         self, key: chex.PRNGKey
-<<<<<<< HEAD
-    ) -> Tuple[chex.Array, PixelState]:
-        # Get the full initial AtariState
-        _, atari_state = self._env.reset(key)
-        image = self._env.render(atari_state.env_state)
-        # Create a stack of identical images for the initial state
-        image_stack = jnp.stack([image] * self._env.frame_stack_size)
-        # Pass the whole atari_state through in the new PixelState
-        return image_stack, PixelState(atari_state, image_stack)
-
-=======
     ) -> Tuple[chex.Array, EnvState]:
         obs, atari_state = self._env.reset(key)
         image = self._env.render(atari_state.env_state)
@@ -337,30 +287,11 @@
         image_stack = jnp.stack([image] * self._env.frame_stack_size)
         return image_stack, PixelState(atari_state, key, 0, 0, image_stack)
     
->>>>>>> 776f738f
     @functools.partial(jax.jit, static_argnums=(0,))
     def step(
         self,
         state: PixelState,
         action: Union[int, float],
-<<<<<<< HEAD
-    ) -> Tuple[chex.Array, PixelState, float, bool, Any]:
-        # Pass the atari_state from the current PixelState to the underlying env
-        _, atari_state, reward, done, info = self._env.step(state.atari_state, action)
-        image = self._env.render(atari_state.env_state)
-        # Update the image stack by shifting and adding the new image
-        image_stack = jnp.concatenate([state.image_stack[1:], jnp.expand_dims(image, axis=0)], axis=0)
-        # Create the new state with the NEW atari_state. No other args needed.
-        new_state = PixelState(atari_state, image_stack)
-        return image_stack, new_state, reward, done, info
-    
-
-@struct.dataclass
-class PixelAndObjectCentricState:
-    atari_state: AtariState
-    image_stack: chex.Array
-    obs_stack: chex.Array # contains the object-centric stack
-=======
     ) -> Tuple[chex.Array, EnvState, float, bool, Any]:
         # Pass the AtariState to the AtariWrapper
         obs, atari_state, reward, done, info = self._env.step(state.atari_state, action)
@@ -379,7 +310,6 @@
     prev_action: int
     image_stack: chex.Array
     obs_stack: chex.Array
->>>>>>> 776f738f
 
 class PixelAndObjectCentricWrapper(JaxatariWrapper):
     """
@@ -390,19 +320,12 @@
     def __init__(self, env):
         super().__init__(env)
         assert isinstance(env, AtariWrapper), "PixelAndObjectCentricWrapper must be applied after AtariWrapper"
-<<<<<<< HEAD
-        # Create the 2D Box space for the image data.
-        stacked_image_space = spaces.stack_space(self._env.image_space(), self._env.frame_stack_size)
-
-        # Calculate the bounds and size for a single flattened frame.
-=======
         
         # Part 1: Define the stacked image space. (Correct)
         stacked_image_space = spaces.stack_space(self._env.image_space(), self._env.frame_stack_size)
         
         # Part 2: Define the FLATTENED object space. (This is the FIX)
         # We borrow the exact same logic from ObjectCentricWrapper to ensure consistency.
->>>>>>> 776f738f
         single_frame_space = self._env._env.observation_space()
         lows, highs = [], []
         single_frame_flat_size = 0
@@ -425,21 +348,13 @@
             dtype=single_frame_lows.dtype
         )
 
-<<<<<<< HEAD
-        # Create tuple of both spaces
-=======
         # Part 3: Combine them into the final Tuple space.
->>>>>>> 776f738f
         self._observation_space = spaces.Tuple((
             stacked_image_space,
             stacked_object_space_flat
         ))
-<<<<<<< HEAD
-
-=======
-    
-    
->>>>>>> 776f738f
+    
+    
     def observation_space(self) -> spaces.Tuple:
         """Returns a Tuple space containing stacked image and object spaces."""
         return self._observation_space
@@ -447,59 +362,229 @@
     @functools.partial(jax.jit, static_argnums=(0,))
     def reset(
         self, key: chex.PRNGKey
-<<<<<<< HEAD
+    ) -> Tuple[chex.Array, EnvState]:
+        obs, atari_state = self._env.reset(key)
+
+        # Flatten each frame in the stack
+        flat_obs = jax.vmap(self._env.obs_to_flat_array)(obs)
+
+        image = self._env.render(atari_state.env_state)
+        # Create a stack of identical images for the initial state
+        image_stack = jnp.stack([image] * self._env.frame_stack_size)
+        return (image_stack, flat_obs), PixelAndObjectCentricState(atari_state, key, 0, 0, image_stack, flat_obs)
+    
+    @functools.partial(jax.jit, static_argnums=(0,))
+    def step(
+        self,
+        state: PixelAndObjectCentricState,
+        action: Union[int, float],
+    ) -> Tuple[chex.Array, EnvState, float, bool, Any]:
+        # Pass the AtariState to the AtariWrapper
+        obs, atari_state, reward, done, info = self._env.step(state.atari_state, action)
+
+        # Flatten each observation in the stack
+        flat_obs = jax.vmap(self._env.obs_to_flat_array)(obs)
+
+        image = self._env.render(atari_state.env_state)
+        # Update the image stack by shifting and adding the new image
+        image_stack = jnp.concatenate([state.image_stack[1:], jnp.expand_dims(image, axis=0)], axis=0)
+        new_state = PixelAndObjectCentricState(atari_state, state.key, state.step + 1, action, image_stack, flat_obs)
+        return (image_stack, flat_obs), new_state, reward, done, info
+
+
+class FlattenObservationWrapper(JaxatariWrapper):
+    """
+    A wrapper that flattens each leaf array in an observation Pytree.
+
+    Compatible with all the other wrappers, flattens the observations whilst preserving the overarching structure (i.e. if the observation is a tuple of multiple observations, the flattened observation will be a tuple of flattened observations).
+    """
+
+    def __init__(self, env):
+        super().__init__(env)
+
+        # build the new (flattened) observation space
+        original_space = self._env.observation_space()
+
+        def flatten_space(space: spaces.Box) -> spaces.Box:
+            # Create flattened low/high arrays by broadcasting the original bounds
+            # and then reshaping. This preserves the bounds for each element.
+            flat_low = np.broadcast_to(space.low, space.shape).flatten()
+            flat_high = np.broadcast_to(space.high, space.shape).flatten()
+            
+            return spaces.Box(
+                low=jnp.array(flat_low),
+                high=jnp.array(flat_high),
+                dtype=space.dtype
+            )
+        
+        self._observation_space = jax.tree.map(
+            flatten_space, 
+            original_space,
+            is_leaf=lambda x: isinstance(x, spaces.Box)
+        )
+
+
+    def observation_space(self) -> spaces.Space:
+        """Returns a space where each leaf array is flattened."""
+        return self._observation_space
+
+    def _process_obs(self, obs_tree: chex.ArrayTree) -> chex.ArrayTree:
+        """Applies .flatten() to each leaf array in the pytree."""
+        return jax.tree.map(lambda leaf: leaf.flatten(), obs_tree)
+
+    @functools.partial(jax.jit, static_argnums=(0,))
+    def reset(self, key: chex.PRNGKey) -> Tuple[chex.ArrayTree, Any]:
+        obs, state = self._env.reset(key)
+        processed_obs = self._process_obs(obs)
+        return processed_obs, state # State can be passed through directly
+
+    @functools.partial(jax.jit, static_argnums=(0,))
+    def step(
+        self,
+        state: Any,
+        action: Union[int, float],
+    ) -> Tuple[chex.ArrayTree, Any, float, bool, Dict[str, Any]]:
+        obs, next_state, reward, done, info = self._env.step(state, action)
+        processed_obs = self._process_obs(obs)
+        return processed_obs, next_state, reward, done, info
+
+@struct.dataclass
+class PixelState:
+    # Only store atari_state and the image_stack. Key, step, etc. are in atari_state.
+    atari_state: AtariState
+    image_stack: chex.Array
+
+class PixelObsWrapper(JaxatariWrapper):
+    """
+    Wrapper for Atari environments that returns the flattened pixel observations.
+    Apply this wrapper after the AtariWrapper!
+    """
+
+    def __init__(self, env):
+        super().__init__(env)
+        # make sure that env is an AtariWrapper
+        assert isinstance(env, AtariWrapper), "PixelObsWrapper has to be applied after AtariWrapper"
+
+        # Calculate observation space once
+        image_space = self._env.image_space()
+        self._observation_space = spaces.stack_space(image_space, self._env.frame_stack_size)
+
+    def observation_space(self) -> spaces.Box:
+        """Returns the stacked image space."""
+        return self._observation_space
+    
+    @functools.partial(jax.jit, static_argnums=(0,))
+    def reset(
+        self, key: chex.PRNGKey
+    ) -> Tuple[chex.Array, PixelState]:
+        # Get the full initial AtariState
+        _, atari_state = self._env.reset(key)
+        image = self._env.render(atari_state.env_state)
+        # Create a stack of identical images for the initial state
+        image_stack = jnp.stack([image] * self._env.frame_stack_size)
+        # Pass the whole atari_state through in the new PixelState
+        return image_stack, PixelState(atari_state, image_stack)
+
+    @functools.partial(jax.jit, static_argnums=(0,))
+    def step(
+        self,
+        state: PixelState,
+        action: Union[int, float],
+    ) -> Tuple[chex.Array, PixelState, float, bool, Any]:
+        # Pass the atari_state from the current PixelState to the underlying env
+        _, atari_state, reward, done, info = self._env.step(state.atari_state, action)
+        image = self._env.render(atari_state.env_state)
+        # Update the image stack by shifting and adding the new image
+        image_stack = jnp.concatenate([state.image_stack[1:], jnp.expand_dims(image, axis=0)], axis=0)
+        # Create the new state with the NEW atari_state. No other args needed.
+        new_state = PixelState(atari_state, image_stack)
+        return image_stack, new_state, reward, done, info
+    
+
+@struct.dataclass
+class PixelAndObjectCentricState:
+    atari_state: AtariState
+    image_stack: chex.Array
+    obs_stack: chex.Array # contains the object-centric stack
+
+class PixelAndObjectCentricWrapper(JaxatariWrapper):
+    """
+    Wrapper for Atari environments that returns the flattened pixel observations and object-centric observations.
+    Apply this wrapper after the AtariWrapper!
+    """
+    
+    def __init__(self, env):
+        super().__init__(env)
+        assert isinstance(env, AtariWrapper), "PixelAndObjectCentricWrapper must be applied after AtariWrapper"
+        # Create the 2D Box space for the image data.
+        stacked_image_space = spaces.stack_space(self._env.image_space(), self._env.frame_stack_size)
+
+        # Calculate the bounds and size for a single flattened frame.
+        single_frame_space = self._env._env.observation_space()
+        lows, highs = [], []
+        single_frame_flat_size = 0
+        for leaf_space in jax.tree.leaves(single_frame_space):
+            if isinstance(leaf_space, spaces.Box):
+                low_arr = np.broadcast_to(leaf_space.low, leaf_space.shape)
+                high_arr = np.broadcast_to(leaf_space.high, leaf_space.shape)
+                lows.append(low_arr.flatten())
+                highs.append(high_arr.flatten())
+                single_frame_flat_size += np.prod(leaf_space.shape)
+
+        single_frame_lows = np.concatenate(lows)
+        single_frame_highs = np.concatenate(highs)
+
+        # Create the 2D Box space for the flattened object data.
+        stacked_object_space_flat = spaces.Box(
+            low=single_frame_lows,
+            high=single_frame_highs,
+            shape=(self._env.frame_stack_size, int(single_frame_flat_size)),
+            dtype=single_frame_lows.dtype
+        )
+
+        # Create tuple of both spaces
+        self._observation_space = spaces.Tuple((
+            stacked_image_space,
+            stacked_object_space_flat
+        ))
+
+    def observation_space(self) -> spaces.Tuple:
+        """Returns a Tuple space containing stacked image and object spaces."""
+        return self._observation_space
+    
+    @functools.partial(jax.jit, static_argnums=(0,))
+    def reset(
+        self, key: chex.PRNGKey
     ) -> Tuple[Tuple[chex.Array, chex.Array], PixelAndObjectCentricState]:
         # Get the full initial atari_state
         obs_stack, atari_state = self._env.reset(key)
 
         # Flatten each frame in the stack for the object-centric part
         flat_obs = jax.vmap(self._env.obs_to_flat_array)(obs_stack)
-=======
-    ) -> Tuple[chex.Array, EnvState]:
-        obs, atari_state = self._env.reset(key)
-
-        # Flatten each frame in the stack
-        flat_obs = jax.vmap(self._env.obs_to_flat_array)(obs)
->>>>>>> 776f738f
 
         image = self._env.render(atari_state.env_state)
         # Create a stack of identical images for the initial state
         image_stack = jnp.stack([image] * self._env.frame_stack_size)
-<<<<<<< HEAD
 
         # Create the new state
         new_state = PixelAndObjectCentricState(atari_state, image_stack, flat_obs)
         return (image_stack, flat_obs), new_state
 
-=======
-        return (image_stack, flat_obs), PixelAndObjectCentricState(atari_state, key, 0, 0, image_stack, flat_obs)
-    
->>>>>>> 776f738f
     @functools.partial(jax.jit, static_argnums=(0,))
     def step(
         self,
         state: PixelAndObjectCentricState,
         action: Union[int, float],
-<<<<<<< HEAD
     ) -> Tuple[Tuple[chex.Array, chex.Array], PixelAndObjectCentricState, float, bool, Any]:
         # Pass the atari_state from the current state object
         obs_stack, atari_state, reward, done, info = self._env.step(state.atari_state, action)
 
         # Flatten each observation in the stack
         flat_obs = jax.vmap(self._env.obs_to_flat_array)(obs_stack)
-=======
-    ) -> Tuple[chex.Array, EnvState, float, bool, Any]:
-        # Pass the AtariState to the AtariWrapper
-        obs, atari_state, reward, done, info = self._env.step(state.atari_state, action)
-
-        # Flatten each observation in the stack
-        flat_obs = jax.vmap(self._env.obs_to_flat_array)(obs)
->>>>>>> 776f738f
 
         image = self._env.render(atari_state.env_state)
         # Update the image stack by shifting and adding the new image
         image_stack = jnp.concatenate([state.image_stack[1:], jnp.expand_dims(image, axis=0)], axis=0)
-<<<<<<< HEAD
         
         # Create new state using the new atari_state from the step
         new_state = PixelAndObjectCentricState(atari_state, image_stack, flat_obs)
@@ -533,47 +618,10 @@
         
         self._observation_space = jax.tree.map(
             flatten_space,
-=======
-        new_state = PixelAndObjectCentricState(atari_state, state.key, state.step + 1, action, image_stack, flat_obs)
-        return (image_stack, flat_obs), new_state, reward, done, info
-
-
-class FlattenObservationWrapper(JaxatariWrapper):
-    """
-    A wrapper that flattens each leaf array in an observation Pytree.
-
-    Compatible with all the other wrappers, flattens the observations whilst preserving the overarching structure (i.e. if the observation is a tuple of multiple observations, the flattened observation will be a tuple of flattened observations).
-    """
-
-    def __init__(self, env):
-        super().__init__(env)
-
-        # build the new (flattened) observation space
-        original_space = self._env.observation_space()
-
-        def flatten_space(space: spaces.Box) -> spaces.Box:
-            # Create flattened low/high arrays by broadcasting the original bounds
-            # and then reshaping. This preserves the bounds for each element.
-            flat_low = np.broadcast_to(space.low, space.shape).flatten()
-            flat_high = np.broadcast_to(space.high, space.shape).flatten()
-            
-            return spaces.Box(
-                low=jnp.array(flat_low),
-                high=jnp.array(flat_high),
-                dtype=space.dtype
-            )
-        
-        self._observation_space = jax.tree.map(
-            flatten_space, 
->>>>>>> 776f738f
             original_space,
             is_leaf=lambda x: isinstance(x, spaces.Box)
         )
 
-<<<<<<< HEAD
-=======
-
->>>>>>> 776f738f
     def observation_space(self) -> spaces.Space:
         """Returns a space where each leaf array is flattened."""
         return self._observation_space
@@ -600,11 +648,7 @@
 
 @struct.dataclass
 class LogState:
-<<<<<<< HEAD
     atari_state: Any # Can be any of the states from wrappers above
-=======
-    atari_state: AtariState
->>>>>>> 776f738f
     episode_returns: float
     episode_lengths: int
     returned_episode_returns: float
@@ -646,11 +690,7 @@
 
 @struct.dataclass
 class MultiRewardLogState:
-<<<<<<< HEAD
     atari_state: Any # Can be any of the states from wrappers above
-=======
-    atari_state: AtariState
->>>>>>> 776f738f
     episode_returns_env: float
     episode_returns: chex.Array
     episode_lengths: int
@@ -663,18 +703,11 @@
 
     @functools.partial(jax.jit, static_argnums=(0,))
     def reset(
-<<<<<<< HEAD
         self, key: chex.PRNGKey,
     ) -> Tuple[chex.Array, MultiRewardLogState]:
         obs, atari_state = self._env.reset(key)
         # Dummy step to get info structure
         _, _, _, _, dummy_info = self._env.step(atari_state, 0)
-=======
-        self, key: chex.PRNGKey, 
-    ) -> Tuple[chex.Array, MultiRewardLogState]:
-        obs, atari_state = self._env.reset(key)
-        dummy_info = self._env.step(atari_state, 0)[4]
->>>>>>> 776f738f
         episode_returns_init = jnp.zeros_like(dummy_info["all_rewards"])
         state = MultiRewardLogState(atari_state, 0.0, episode_returns_init, 0, 0.0, episode_returns_init, 0)
         return obs, state
@@ -686,11 +719,7 @@
         action: Union[int, float],
     ) -> Tuple[chex.Array, MultiRewardLogState, float, bool, Dict[Any, Any]]:
         obs, atari_state, reward, done, info = self._env.step(state.atari_state, action)
-<<<<<<< HEAD
         new_episode_return_env = state.episode_returns_env + reward
-=======
-        new_episode_return_env = state.episode_returns_env + reward 
->>>>>>> 776f738f
         new_episode_return = state.episode_returns + info["all_rewards"]
         new_episode_length = state.episode_lengths + 1
         state = MultiRewardLogState(
